[package]
name = "currentcost"
version = "0.1.0"
authors = ["Tolien <tolien@users.noreply.github.com>"]
edition = "2018"

[dependencies]
postgres = { version = "0.17.1", features = ["with-chrono-0_4" ] }
<<<<<<< HEAD
chrono = "0.4.10"
clap = "2.33.1"
=======
chrono = "0.4.13"
clap = "2.33.0"
>>>>>>> a27bcbc6
toml = "0.5.6"
serialport = { version = "3.3.0", default-features = false }
log = "0.4.8"
roxmltree = "0.9.1"
fern = { version = "0.5.9", features = ["colored"] }
signal-hook = "0.1.13"

[[bin]]
name = "store"
path = "src/store.rs"

[[bin]]
name = "connect"
path = "src/connect.rs"<|MERGE_RESOLUTION|>--- conflicted
+++ resolved
@@ -6,13 +6,7 @@
 
 [dependencies]
 postgres = { version = "0.17.1", features = ["with-chrono-0_4" ] }
-<<<<<<< HEAD
-chrono = "0.4.10"
 clap = "2.33.1"
-=======
-chrono = "0.4.13"
-clap = "2.33.0"
->>>>>>> a27bcbc6
 toml = "0.5.6"
 serialport = { version = "3.3.0", default-features = false }
 log = "0.4.8"
